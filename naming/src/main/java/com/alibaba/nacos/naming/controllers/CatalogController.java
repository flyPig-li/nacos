--- conflicted
+++ resolved
@@ -154,11 +154,7 @@
             String groupName = WebUtils.optional(request, "groupName", StringUtils.EMPTY);
 
             List<Service> serviceList = new ArrayList<>(8);
-<<<<<<< HEAD
-            serviceManager.getPagedService(namespaceId, pageNo, pageSize, serviceName, groupName, StringUtils.EMPTY, serviceList);
-=======
-            serviceManager.getPagedService(namespaceId, pageNo, pageSize, keyword, StringUtils.EMPTY, serviceList, false);
->>>>>>> df82ed3c
+            serviceManager.getPagedService(namespaceId, pageNo, pageSize, serviceName, groupName, StringUtils.EMPTY, serviceList, false);
 
             for (Service service : serviceList) {
                 ServiceDetailInfo serviceDetailInfo = new ServiceDetailInfo();
@@ -268,11 +264,7 @@
         boolean hasIpCount = Boolean.parseBoolean(WebUtils.optional(request, "hasIpCount", "false"));
 
         List<Service> services = new ArrayList<>();
-<<<<<<< HEAD
-        int total = serviceManager.getPagedService(namespaceId, page - 1, pageSize, serviceName, groupName,  containedInstance, services);
-=======
-        int total = serviceManager.getPagedService(namespaceId, page - 1, pageSize, keyword, containedInstance, services, hasIpCount);
->>>>>>> df82ed3c
+        int total = serviceManager.getPagedService(namespaceId, page - 1, pageSize, serviceName, groupName, containedInstance, services, hasIpCount);
 
         if (CollectionUtils.isEmpty(services)) {
             result.put("serviceList", Collections.emptyList());
