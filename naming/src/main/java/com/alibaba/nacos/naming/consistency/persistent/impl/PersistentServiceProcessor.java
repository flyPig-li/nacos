--- conflicted
+++ resolved
@@ -43,10 +43,6 @@
 import com.alibaba.nacos.naming.consistency.persistent.ClusterVersionJudgement;
 import com.alibaba.nacos.naming.consistency.persistent.PersistentConsistencyService;
 import com.alibaba.nacos.naming.consistency.persistent.PersistentNotifier;
-<<<<<<< HEAD
-import com.alibaba.nacos.naming.consistency.persistent.raft.RaftStore;
-=======
->>>>>>> ea515428
 import com.alibaba.nacos.naming.misc.Loggers;
 import com.alibaba.nacos.naming.misc.UtilsAndCommons;
 import com.alibaba.nacos.naming.pojo.Record;
@@ -61,7 +57,7 @@
 import java.util.Collections;
 import java.util.List;
 import java.util.Map;
-import java.util.concurrent.CompletableFuture;
+import java.util.concurrent.TimeUnit;
 import java.util.concurrent.locks.Lock;
 import java.util.concurrent.locks.ReentrantReadWriteLock;
 
@@ -98,13 +94,8 @@
     }
     
     private final CPProtocol protocol;
-<<<<<<< HEAD
     
     private final KvStorage kvStorage;
-=======
->>>>>>> ea515428
-    
-    private final KvStorage kvStorage;
     
     private final ClusterVersionJudgement versionJudgement;
     
@@ -129,20 +120,6 @@
      */
     private volatile boolean hasError = false;
     
-<<<<<<< HEAD
-    public PersistentServiceProcessor(final ProtocolManager protocolManager,
-            final ClusterVersionJudgement versionJudgement, final RaftStore oldStore) throws Exception {
-        this.protocol = protocolManager.getCpProtocol();
-        this.oldStore = oldStore;
-        this.versionJudgement = versionJudgement;
-        this.kvStorage = StorageFactory.createKVStorage(KvStorage.KVType.File, "naming-persistent",
-                Paths.get(UtilsAndCommons.DATA_BASE_DIR, "persistent").toString());
-        this.notifier = new PersistentNotifier(key -> {
-            try {
-                byte[] data = kvStorage.get(ByteUtils.toBytes(key));
-                return serializer.deserialize(data);
-            } catch (KVStorageException ex) {
-=======
     /**
      * If use old raft, should not notify listener even new listener add.
      */
@@ -160,7 +137,6 @@
                 Datum datum = serializer.deserialize(data, getDatumTypeFromKey(key));
                 return null != datum ? datum.value : null;
             } catch (KvStorageException ex) {
->>>>>>> ea515428
                 throw new NacosRuntimeException(ex.getErrCode(), ex.getErrMsg());
             }
         });
@@ -175,18 +151,6 @@
                 .subscribe(Constants.NAMING_PERSISTENT_SERVICE_GROUP, MetadataKey.LEADER_META_DATA,
                         (o, arg) -> hasLeader = StringUtils.isNotBlank(String.valueOf(arg)));
         // If you choose to use the new RAFT protocol directly, there will be no compatible logical execution
-<<<<<<< HEAD
-        if (ApplicationUtils.getProperty("nacos.naming.use-new-raft.first", Boolean.class, false)) {
-            NotifyCenter.registerSubscriber(notifier);
-        } else {
-            this.versionJudgement.registerObserver(isNewVersion -> {
-                if (isNewVersion) {
-                    loadFromOldData();
-                    NotifyCenter.registerSubscriber(notifier);
-                }
-            }, 10);
-        }
-=======
         if (ApplicationUtils.getProperty(Constants.NACOS_NAMING_USE_NEW_RAFT_FIRST, Boolean.class, false)) {
             NotifyCenter.registerSubscriber(notifier);
             waitLeader();
@@ -209,7 +173,6 @@
             } catch (InterruptedException ignored) {
             }
         }
->>>>>>> ea515428
     }
     
     @Override
@@ -260,15 +223,6 @@
     
     private void publishValueChangeEvent(final Op op, final BatchWriteRequest request) {
         final List<byte[]> keys = request.getKeys();
-<<<<<<< HEAD
-        final List<byte[]> values = request.getKeys();
-        for (int i = 0; i < keys.size(); i++) {
-            final String key = new String(keys.get(i));
-            final Record value = serializer.deserialize(values.get(i));
-            final ValueChangeEvent event = ValueChangeEvent.builder().key(key).value(value)
-                    .action(Op.Delete.equals(op) ? DataOperation.DELETE : DataOperation.CHANGE).build();
-            NotifyCenter.publishEvent(event);
-=======
         final List<byte[]> values = request.getValues();
         for (int i = 0; i < keys.size(); i++) {
             final String key = new String(keys.get(i));
@@ -281,7 +235,6 @@
             if (Op.Delete.equals(op)) {
                 notifier.deregisterAllListener(key);
             }
->>>>>>> ea515428
         }
     }
     
@@ -293,61 +246,6 @@
     @Override
     public List<SnapshotOperation> loadSnapshotOperate() {
         return Collections.singletonList(new NamingSnapshotOperation(this.kvStorage, lock));
-<<<<<<< HEAD
-    }
-    
-    /**
-     * Pull old data into the new data store. When loading old data information, write locks must be added, and new
-     * requests can be processed only after the old data has been loaded
-     */
-    @SuppressWarnings("unchecked")
-    public void loadFromOldData() {
-        final Lock lock = this.lock.writeLock();
-        lock.lock();
-        Loggers.RAFT.warn("start to load data to new raft protocol!!!");
-        try {
-            if (protocol.isLeader(Constants.NAMING_PERSISTENT_SERVICE_GROUP)) {
-                Map<String, Datum> datumMap = new HashMap<>(64);
-                oldStore.loadDatums(null, datumMap);
-                int totalSize = datumMap.size();
-                List<byte[]> keys = new ArrayList<>(totalSize);
-                List<byte[]> values = new ArrayList<>(totalSize);
-                int batchSize = 100;
-                List<CompletableFuture> futures = new ArrayList<>(16);
-                for (Map.Entry<String, Datum> entry : datumMap.entrySet()) {
-                    totalSize--;
-                    keys.add(ByteUtils.toBytes(entry.getKey()));
-                    values.add(serializer.serialize(entry.getValue().value));
-                    if (keys.size() == batchSize || totalSize == 0) {
-                        BatchWriteRequest request = new BatchWriteRequest();
-                        request.setKeys(keys);
-                        request.setValues(values);
-                        CompletableFuture future = protocol.submitAsync(
-                                Log.newBuilder().setGroup(Constants.NAMING_PERSISTENT_SERVICE_GROUP)
-                                        .setOperation(Op.Write.name())
-                                        .setData(ByteString.copyFrom(serializer.serialize(request))).build())
-                                .whenComplete(((response, throwable) -> {
-                                    if (throwable == null) {
-                                        Loggers.RAFT.error("submit old raft data result : {}", response);
-                                    } else {
-                                        Loggers.RAFT.error("submit old raft data occur exception : {}", throwable);
-                                    }
-                                }));
-                        futures.add(future);
-                        keys.clear();
-                        values.clear();
-                    }
-                }
-                CompletableFuture.allOf(futures.toArray(new CompletableFuture[0]));
-            }
-        } catch (Throwable ex) {
-            hasError = true;
-            Loggers.RAFT.error("load old raft data occur exception : {}", ex);
-        } finally {
-            lock.unlock();
-        }
-=======
->>>>>>> ea515428
     }
     
     @Override
@@ -389,12 +287,7 @@
                 BatchReadResponse response = serializer
                         .deserialize(resp.getData().toByteArray(), BatchReadResponse.class);
                 final List<byte[]> rValues = response.getValues();
-<<<<<<< HEAD
-                Record record = serializer.deserialize(rValues.get(0));
-                return Datum.createDatum(key, record);
-=======
                 return rValues.isEmpty() ? null : serializer.deserialize(rValues.get(0), getDatumTypeFromKey(key));
->>>>>>> ea515428
             }
             throw new NacosException(ErrorCode.ProtoReadError.getCode(), resp.getErrMsg());
         } catch (Throwable e) {
