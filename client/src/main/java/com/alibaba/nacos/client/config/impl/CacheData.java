--- conflicted
+++ resolved
@@ -324,7 +324,6 @@
         return content;
     }
     
-<<<<<<< HEAD
     /**
      * 1.first add listener.default is false;need to check. 2.receive config change notify,set false;need to check.
      * 3.last listener is remove,set to false;need to check
@@ -354,8 +353,6 @@
         this.md5 = getMd5String(content);
     }
     
-=======
->>>>>>> e689c1a3
     public CacheData(ConfigFilterChainManager configFilterChainManager, String name, String dataId, String group,
             String tenant) {
         if (null == dataId || null == group) {
